--- conflicted
+++ resolved
@@ -15,17 +15,11 @@
 from matplotlib.figure import Figure
 from matplotlib.mathtext import MathTextParser
 from matplotlib.widgets import SubplotTool
-<<<<<<< HEAD
-# import matplotlib.backends.qt4_editor.figureoptions as figureoptions
-=======
 try:
     import matplotlib.backends.qt4_editor.figureoptions as figureoptions
 except ImportError:
     figureoptions = None
 figureoptions = None
-
-print figureoptions
->>>>>>> 4ef0163a
 
 try:
     from PyQt4 import QtCore, QtGui
@@ -439,18 +433,10 @@
                 self.configure_subplots)
         a.setToolTip('Configure subplots')
 
-<<<<<<< HEAD
-        # PY3K: Disabling the Qt4 form editor for now, since it
-        # requires some serious updates
-        # a = self.addAction(self._icon("qt4_editor_options.svg"),
-        #                    'Customize', self.edit_parameters)
-        # a.setToolTip('Edit curves line and axes parameters')
-=======
         if figureoptions is not None:
             a = self.addAction(self._icon("qt4_editor_options.svg"),
                                'Customize', self.edit_parameters)
             a.setToolTip('Edit curves line and axes parameters')
->>>>>>> 4ef0163a
 
         a = self.addAction(self._icon('filesave.svg'), 'Save',
                 self.save_figure)
