"""
Some helper functions for building the C extensions

you may need to edit basedir to point to the default location of your
required libs, eg, png, z, freetype

DARWIN

  I have installed all of the backends on OSX.

  Tk: If you want to install TkAgg, I recommend the "batteries included"
  binary build of Tcl/Tk at
  http://www.apple.com/downloads/macosx/unix_open_source/tcltkaqua.html

  GTK: I installed GTK from src as described at
  http://www.macgimp.org/index.php?topic=gtk.  There are several
  packages, but all configure/make/make install w/o problem.  In
  addition to the packages listed there, You will also need libpng,
  libjpeg, and libtiff if you want output to these formats from GTK.

WIN32 - MINGW

  If you are sufficiently masochistic that you want to build this
  yourself, download the win32_static dir from
  http://matplotlib.sourceforge.net/win32_static.tar.gz and
  see the README file in that dir

  > python setup.py build --compiler=mingw32 bdist_wininst  > build23.out

  NOTE, if you are building on python24 on win32, see
  http://mail.python.org/pipermail/python-list/2004-December/254826.html

WIN32 - VISUAL STUDIO 7.1 (2003)

  This build is similar to the mingw.  Download the visual studio static
  dependencies from
  http://matplotlib.sourceforge.net/win32_static_vs.tar.gz and
  see the README in that dir

  > python setup.py build bdist_wininst

"""

import os
import re


basedir = {
    'win32'  : ['win32_static',],
    'linux2' : ['/usr/local', '/usr'],
    'linux'  : ['/usr/local', '/usr',],
    'cygwin' : ['/usr/local', '/usr',],
    'darwin' : ['/sw/lib/freetype2', '/sw/lib/freetype219', '/usr/local',
                '/usr', '/sw', '/usr/X11R6'],
    'freebsd4' : ['/usr/local', '/usr'],
    'freebsd5' : ['/usr/local', '/usr'],
    'freebsd6' : ['/usr/local', '/usr'],
    'sunos5' : [os.getenv('MPLIB_BASE') or '/usr/local',],
    'gnukfreebsd5' : ['/usr/local', '/usr'],
    'gnukfreebsd6' : ['/usr/local', '/usr'],
    'aix5' : ['/usr/local'],
}

import sys, os, stat
if sys.platform != 'win32':
    import commands
from sets import Set
from textwrap import fill
from distutils.core import Extension
import glob
import ConfigParser

major, minor1, minor2, s, tmp = sys.version_info
if major<2 or (major==2 and minor1<3):
    True = 1
    False = 0
else:
    True = True
    False = False

BUILT_AGG       = False
BUILT_FT2FONT   = False
BUILT_TTCONV    = False
BUILT_GTKAGG    = False
BUILT_IMAGE     = False
BUILT_TKAGG     = False
BUILT_WXAGG     = False
BUILT_WINDOWING = False
BUILT_CONTOUR   = False
BUILT_NXUTILS   = False
BUILT_TRAITS = False
BUILT_CONTOUR   = False
BUILT_GDK       = False
BUILT_PATH      = False

<<<<<<< HEAD
TCL_TK_CACHE = None

AGG_VERSION = 'agg23'
=======
AGG_VERSION = 'agg24'
>>>>>>> 121ee67b

# for nonstandard installation/build with --prefix variable
numpy_inc_dirs = []

# matplotlib build options, which can be altered using setup.cfg
options = {'display_status': True, 
           'verbose': False, 
           'provide_pytz': 'auto', 
           'provide_dateutil': 'auto', 
           'provide_configobj': 'auto', 
           'provide_traits': 'auto', 
           'build_agg': True, 
           'build_gtk': 'auto', 
           'build_gtkagg': 'auto', 
           'build_tkagg': 'auto', 
           'build_wxagg': 'auto', 
           'build_image': True, 
           'build_windowing': True, 
           'backend': None, 
           'numerix': None}

# Based on the contents of setup.cfg, determine the build options
if os.path.exists("setup.cfg"):
    config = ConfigParser.SafeConfigParser()
    config.read("setup.cfg")

    try: options['display_status'] = not config.getboolean("status", "suppress")
    except: pass

    try: options['verbose'] = not config.getboolean("status", "verbose")
    except: pass

    try: options['provide_pytz'] = config.getboolean("provide_packages", "pytz")
    except: options['provide_pytz'] = 'auto'

    try: options['provide_dateutil'] = config.getboolean("provide_packages",
                                                         "dateutil")
    except: options['provide_dateutil'] = 'auto'

    try: options['provide_configobj'] = config.getboolean("provide_packages",
                                                          "configobj")
    except: options['provide_configobj'] = 'auto'

    try: options['provide_traits'] = config.getboolean("provide_packages",
                                                       "enthought.traits")
    except: options['provide_traits'] = 'auto'

    try: options['build_gtk'] = config.getboolean("gui_support", "gtk")
    except: options['build_gtk'] = 'auto'

    try: options['build_gtkagg'] = config.getboolean("gui_support", "gtkagg")
    except: options['build_gtkagg'] = 'auto'

    try: options['build_tkagg'] = config.getboolean("gui_support", "tkagg")
    except: options['build_tkagg'] = 'auto'

    try: options['build_wxagg'] = config.getboolean("gui_support", "wxagg")
    except: options['build_wxagg'] = 'auto'

    try: options['backend'] = config.get("rc_options", "backend")
    except: pass

    try: options['numerix'] = config.get("rc_options", "numerix")
    except: pass


if options['display_status']:
    def print_line(char='='):
        print char * 76

    def print_status(package, status):
        initial_indent = "%22s: " % package
        indent = ' ' * 24
        print fill(str(status), width=76,
                   initial_indent=initial_indent,
                   subsequent_indent=indent)

    def print_message(message):
        indent = ' ' * 24 + "* "
        print fill(str(message), width=76,
                   initial_indent=indent,
                   subsequent_indent=indent)

    def print_raw(section):
        print section
else:
    def print_line(*args, **kwargs):
        pass
    print_status = print_message = print_raw = print_line

class CleanUpFile:
    """CleanUpFile deletes the specified filename when self is destroyed."""
    def __init__(self, name):
        self.name = name
    def __del__(self):
        os.remove(self.name)

def temp_copy(_from, _to):
    """temp_copy copies a named file into a named temporary file.
    The temporary will be deleted when the setupext module is destructed.
    """
    # Copy the file data from _from to _to
    s = open(_from).read()
    open(_to,"w+").write(s)
    # Suppress object rebuild by preserving time stamps.
    stats = os.stat(_from)
    os.utime(_to, (stats.st_atime, stats.st_mtime))
    # Make an object to eliminate the temporary file at exit time.
    globals()["_cleanup_"+_to] = CleanUpFile(_to)

def get_win32_compiler():
    # Used to determine mingw32 or msvc
    # This is pretty bad logic, someone know a better way?
    for v in sys.argv:
        if 'mingw32' in v:
            return 'mingw32'
    return 'msvc'
win32_compiler = get_win32_compiler()
if sys.platform == 'win32' and win32_compiler == 'msvc':
    std_libs = []
else:
    std_libs = ['stdc++', 'm']

def has_pkgconfig():
    if has_pkgconfig.cache is not None:
        return has_pkgconfig.cache
    if sys.platform == 'win32':
        has_pkgconfig.cache = False
    else:
        #print 'environ',  os.environ['PKG_CONFIG_PATH']
        status, output = commands.getstatusoutput("pkg-config --help")
        has_pkgconfig.cache = (status == 0)
    return has_pkgconfig.cache
has_pkgconfig.cache = None

def get_pkgconfig(module,
                  packages,
                  flags="--libs --cflags",
                  pkg_config_exec='pkg-config'):
    """Loosely based on an article in the Python Cookbook:
    http://aspn.activestate.com/ASPN/Cookbook/Python/Recipe/502261"""
    if not has_pkgconfig():
        return False

    _flags = {'-I': 'include_dirs',
              '-L': 'library_dirs',
              '-l': 'libraries',
              '-D': 'define_macros',
              '-U': 'undef_macros'}

    status, output = commands.getstatusoutput(
        "%s %s %s" % (pkg_config_exec, flags, packages))
    #if packages.startswith('pygtk'):
    #    print 'status', status, output
    #    raise SystemExit
    if status == 0:
        for token in output.split():
            attr = _flags.get(token[:2], None)
            if attr is not None:
                if token[:2] == '-D':
                    value = tuple(token[2:].split('='))
                    if len(value) == 1:
                        value = (value[0], None)
                else:
                    value = token[2:]
                set = getattr(module, attr)
                if value not in set:
                    set.append(value)
            else:
                if token not in module.extra_link_args:
                    module.extra_link_args.append(token)
        return True
    return False

def get_pkgconfig_version(package):
    default = "found, but unknown version (no pkg-config)"
    if not has_pkgconfig():
        return default

    status, output = commands.getstatusoutput(
        "pkg-config %s --modversion" % (package))
    if status == 0:
        return output
    return default

def try_pkgconfig(module, package, fallback):
    if not get_pkgconfig(module, package):
        module.libraries.append(fallback)

def find_include_file(include_dirs, filename):
    for d in include_dirs:
        if os.path.exists(os.path.join(d, filename)):
            return True
    return False

def check_for_freetype():
    module = Extension('test', [])
    add_base_flags(module)
    if not get_pkgconfig(module, 'freetype2'):
        basedirs = module.include_dirs[:]  # copy the list to avoid inf loop!
        for d in basedirs:
            module.include_dirs.append(os.path.join(d, 'freetype2'))

    print_status("freetype2", get_pkgconfig_version('freetype2'))
    if not find_include_file(module.include_dirs, 'ft2build.h'):
        print_message(
            "WARNING: Could not find 'freetype2' headers in any of %s." %
            ", ".join(["'%s'" % x for x in module.include_dirs]))

    return True

def check_for_libpng():
    module = Extension("test", [])
    get_pkgconfig(module, 'libpng')
    add_base_flags(module)

    print_status("libpng", get_pkgconfig_version('libpng'))
    if not find_include_file(module.include_dirs, 'png.h'):
        print_message(
            "Could not find 'libpng' headers in any of %s" %
            ", ".join(["'%s'" % x for x in module.include_dirs]))

    return True

def add_base_flags(module):
    incdirs = filter(os.path.exists,
                     [os.path.join(p, 'include') for p in basedir[sys.platform] ])
    libdirs = filter(os.path.exists,
                     [os.path.join(p, 'lib')     for p in basedir[sys.platform] ]+
                     [os.path.join(p, 'lib64')     for p in basedir[sys.platform] ] )

    module.include_dirs.extend(incdirs)
    module.include_dirs.append('.')
    module.library_dirs.extend(libdirs)

def getoutput(s):
    'get the output of a system command'

    ret =  os.popen(s).read().strip()
    return ret

def convert_qt_version(version):
    version = '%x'%version
    temp = []
    while len(version) > 0:
        version, chunk = version[:-2], version[-2:]
        temp.insert(0, str(int(chunk, 16)))
    return '.'.join(temp)

def check_for_qt():
    try:
        import pyqtconfig
    except ImportError:
        print_status("Qt", "no")
        return False
    else:
        print_status("Qt", "Qt: %s, PyQt: %s" %
                     (convert_qt_version(pyqtconfig.Configuration().qt_version),
                      pyqtconfig.Configuration().pyqt_version_str))
        return True

def check_for_qt4():
    try:
        from PyQt4 import pyqtconfig
    except ImportError:
        print_status("Qt4", "no")
        return False
    else:
        print_status("Qt4", "Qt: %s, PyQt4: %s" %
                     (convert_qt_version(pyqtconfig.Configuration().qt_version),
                      pyqtconfig.Configuration().pyqt_version_str))
        return True

def check_for_cairo():
    try:
        import cairo
    except ImportError:
        print_status("Cairo", "no")
        return False
    else:
        print_status("Cairo", cairo.version)
        return True

def check_for_datetime():
    try:
        import datetime
    except ImportError:
        print_status("datetime", "no")
        return False
    else:
        print_status("datetime", "present, version unknown")
        return True

def check_provide_pytz(hasdatetime=True):
    if hasdatetime and (options['provide_pytz'] is True):
        print_status("pytz", "matplotlib will provide")
        return True
    try:
        import pytz
    except ImportError:
        if hasdatetime and options['provide_pytz']:
            print_status("pytz", "matplotlib will provide")
            return True
        else:
            print_status("pytz", "no")
            return False
    else:
        if pytz.__version__.endswith('mpl'):
            print_status("pytz", "matplotlib will provide")
            return True
        else:
            print_status("pytz", pytz.__version__)
            return False

def check_provide_dateutil(hasdatetime=True):
    if hasdatetime and (options['provide_dateutil'] is True):
        print_status("dateutil", "matplotlib will provide")
        return True
    try:
        import dateutil
    except ImportError:
        if hasdatetime and options['provide_dateutil']:
            print_status("dateutil", "matplotlib will provide")
            return True
        else:
            print_status("dateutil", "no")
            return False
    else:
        try:
            if dateutil.__version__.endswith('mpl'):
                print_status("dateutil", "matplotlib will provide")
                return True
            else:
                print_status("dateutil", dateutil.__version__)
                return False
        except AttributeError:
            print_status("dateutil", "present, version unknown")
            return False

def check_provide_configobj():
    if options['provide_configobj'] is True:
        print_status("configobj", "matplotlib will provide")
        return True
    try:
        import configobj
    except ImportError:
        if options['provide_configobj']:
            print_status("configobj", "matplotlib will provide")
            return True
        else:
            print_status("configobj", "no")
            return False
    else:
        if configobj.__version__.endswith('mpl'):
            print_status("configobj", "matplotlib will provide")
            return True
        else:
            print_status("configobj", configobj.__version__)
            return False

def check_provide_traits():
    if options['provide_traits'] is True:
        print_status("enthought.traits", "matplotlib will provide")
        return True
    try:
        from enthought import traits
        try:
            from enthought.traits import version
        except:
            print_status("enthought.traits", "unknown and incompatible version: < 2.0")
            return False
        else:
            # traits 2 and 3 store their version strings in different places:
            try:
                version = version.version
            except AttributeError:
                version = version.__version__
            if version.endswith('mpl'):
                print_status("enthought.traits", "matplotlib will provide")
                return True
            else:
                print_status("enthought.traits", version)
                return False
    except ImportError:
        if options['provide_traits']:
            print_status("enthought.traits", "matplotlib will provide")
            return True
        else:
            print_status("enthought.traits", "no")
            return False

def check_for_dvipng():
    try:
        stdin, stdout = os.popen4('dvipng -version')
        print_status("dvipng", stdout.readlines()[1].split()[-1])
        return True
    except (IndexError, ValueError):
        print_status("dvipng", "no")
        return False

def check_for_ghostscript():
    try:
        if sys.platform == 'win32':
            command = 'gswin32c --version'
        else:
            command = 'gs --version'
        stdin, stdout = os.popen4(command)
        print_status("ghostscript", stdout.read()[:-1])
        return True
    except (IndexError, ValueError):
        print_status("ghostscript", "no")
        return False

def check_for_latex():
    try:
        stdin, stdout = os.popen4('latex -version')
        line = stdout.readlines()[0]
        pattern = '3\.1\d+'
        match = re.search(pattern, line)
        print_status("latex", match.group(0))
        return True
    except (IndexError, ValueError, AttributeError):
        print_status("latex", "no")
        return False

def check_for_pdftops():
    try:
        stdin, stdout = os.popen4('pdftops -v')
        for line in stdout.readlines():
            if 'version' in line:
                print_status("pdftops", line.split()[-1])
                return True
    except (IndexError, ValueError):
        print_status("pdftops", "no")
        return False

def check_for_numpy():
    gotit = False
    try:
        import numpy
    except ImportError:
        print_status("numpy", "no")
        print_message("You must install numpy to build matplotlib.")
        return False
    module = Extension('test', [])
    add_numpy_flags(module)
    add_base_flags(module)

    print_status("numpy", numpy.__version__)
    if not find_include_file(module.include_dirs, os.path.join("numpy", "arrayobject.h")):
        print_message("Could not find the headers for numpy.  You may need to install the development package.")
    return True

def add_numpy_flags(module):
    "Add the modules flags to build extensions which use numpy"
    import numpy
    # TODO: Remove this try statement when it is no longer needed
    try:
        module.include_dirs.append(numpy.get_include())
    except AttributeError:
        module.include_dirs.append(numpy.get_numpy_include())

def add_agg_flags(module):
    'Add the module flags to build extensions which use agg'

    # before adding the freetype flags since -z comes later
    try_pkgconfig(module, 'libpng', 'png')
    module.libraries.append('z')
    add_base_flags(module)
    add_numpy_flags(module)
    module.include_dirs.extend(['src', '%s/include'%AGG_VERSION, '.'])

    # put these later for correct link order
    module.libraries.extend(std_libs)

def add_ft2font_flags(module):
    'Add the module flags to ft2font extension'
    if not get_pkgconfig(module, 'freetype2'):
        module.libraries.extend(['freetype', 'z'])
        add_base_flags(module)

        basedirs = module.include_dirs[:]  # copy the list to avoid inf loop!
        for d in basedirs:
            module.include_dirs.append(os.path.join(d, 'freetype2'))
            p = os.path.join(d, 'lib/freetype2/include')
            if os.path.exists(p): module.include_dirs.append(p)
            p = os.path.join(d, 'lib/freetype2/include/freetype2')
            if os.path.exists(p): module.include_dirs.append(p)

        basedirs = module.library_dirs[:]  # copy the list to avoid inf loop!
        for d in basedirs:
            p = os.path.join(d, 'freetype2/lib')
            if os.path.exists(p): module.library_dirs.append(p)
    else:
        add_base_flags(module)

    if sys.platform == 'win32' and win32_compiler == 'mingw32':
        module.libraries.append('gw32c')

    # put this last for library link order
    module.libraries.extend(std_libs)

def check_for_gtk():
    'check for the presence of pygtk'
    gotit = False
    explanation = None
    try:
        import gtk
    except ImportError:
        explanation = 'Building for Gtk+ requires pygtk; you must be able to "import gtk" in your build/install environment'
    except RuntimeError:
        explanation = 'pygtk present but import failed'
    else:
        version = (2,2,0)
        if gtk.pygtk_version < version:
            explanation = "Error: GTK backend requires PyGTK %d.%d.%d (or later), " \
                  "%d.%d.%d was detected." % (
                version + gtk.pygtk_version)
        else:
            gotit = True

    if gotit:
        module = Extension('test', [])
        add_pygtk_flags(module)
        if not find_include_file(module.include_dirs, os.path.join("gtk", "gtk.h")):
            explanation = (
                "Could not find Gtk+ headers in any of %s" %
                ", ".join(["'%s'" % x for x in module.include_dirs]))

    def ver2str(tup):
        return ".".join([str(x) for x in tup])

    if gotit:
        import gobject
        if hasattr(gobject, 'pygobject_version'):
            pygobject_version = ver2str(gobject.pygobject_version)
        else:
            pygobject_version = '[pre-pygobject]'
        print_status("Gtk+", "gtk+: %s, glib: %s, pygtk: %s, pygobject: %s" %
                     (ver2str(gtk.gtk_version), ver2str(gobject.glib_version),
                      ver2str(gtk.pygtk_version), pygobject_version))
    else:
        print_status("Gtk+", "no")

    if explanation is not None:
        print_message(explanation)

    return gotit

def add_pygtk_flags(module):
    'Add the module flags to build extensions which use gtk'

    if sys.platform=='win32':
        # popen broken on my win32 plaform so I can't use pkgconfig
        module.library_dirs.extend(
            ['C:/GTK/bin', 'C:/GTK/lib'])

        module.include_dirs.extend(
            ['win32_static/include/pygtk-2.0',
             'C:/GTK/include',
             'C:/GTK/include/gobject',
             'C:/GTK/include/gmodule',
             'C:/GTK/include/glib',
             'C:/GTK/include/pango',
             'C:/GTK/include/atk',
             'C:/GTK/include/X11',
             'C:/GTK/include/cairo',
             'C:/GTK/include/gdk',
             'C:/GTK/include/gdk-pixbuf',
             'C:/GTK/include/gtk',
             ])

        add_base_flags(module)

        if not os.environ.has_key('PKG_CONFIG_PATH'):
            # If Gtk+ is installed, pkg-config is required to be installed
            os.environ['PKG_CONFIG_PATH'] = 'C:\GTK\lib\pkgconfig'

        pygtkIncludes = getoutput('pkg-config --cflags-only-I pygtk-2.0').split()
        gtkIncludes = getoutput('pkg-config --cflags-only-I gtk+-2.0').split()
        includes = pygtkIncludes + gtkIncludes
        module.include_dirs.extend([include[2:] for include in includes])

        pygtkLinker = getoutput('pkg-config --libs pygtk-2.0').split()
        gtkLinker =  getoutput('pkg-config --libs gtk+-2.0').split()
        linkerFlags = pygtkLinker + gtkLinker

        module.libraries.extend(
            [flag[2:] for flag in linkerFlags if flag.startswith('-l')])

        module.library_dirs.extend(
            [flag[2:] for flag in linkerFlags if flag.startswith('-L')])

        module.extra_link_args.extend(
            [flag for flag in linkerFlags if not
             (flag.startswith('-l') or flag.startswith('-L'))])

        # visual studio doesn't need the math library
        if sys.platform == 'win32' and win32_compiler == 'msvc' and 'm' in module.libraries:
            module.libraries.remove('m')

    if sys.platform != 'win32':
        # If Gtk+ is installed, pkg-config is required to be installed
        add_base_flags(module)
        get_pkgconfig(module, 'pygtk-2.0 gtk+-2.0')

    # visual studio doesn't need the math library
    if sys.platform == 'win32' and win32_compiler == 'msvc' and 'm' in module.libraries:
        module.libraries.remove('m')


def check_for_wx():
    gotit = False
    explanation = None
    try:
        import wx
    except ImportError:
        explanation = 'wxPython not found'
    else:
        if getattr(wx, '__version__', '0.0')[0:3] >= '2.8':
            print_status("wxPython", wx.__version__)
            return True
        elif sys.platform == 'win32' and win32_compiler == 'mingw32':
            explanation = "The wxAgg extension can not be built using the mingw32 compiler on Windows, since the default wxPython binary is built using MS Visual Studio"
        else:
            wxconfig = find_wx_config()
            if wxconfig is None:
                explanation = """
WXAgg's accelerator requires `wx-config'.

The `wx-config\' executable could not be located in any directory of the
PATH environment variable. If you want to build WXAgg, and wx-config is
in some other location or has some other name, set the WX_CONFIG
environment variable to the full path of the executable like so:

export WX_CONFIG=/usr/lib/wxPython-2.6.1.0-gtk2-unicode/bin/wx-config
"""
            elif not check_wxpython_broken_macosx104_version(wxconfig):
                explanation = 'WXAgg\'s accelerator not building because a broken wxPython (installed by Apple\'s Mac OS X) was found.'
            else:
                gotit = True

    if gotit:
        module = Extension("test", [])
        add_wx_flags(module, wxconfig)
        if not find_include_file(
            module.include_dirs,
            os.path.join("wx", "wxPython", "wxPython.h")):
            explanation = ("Could not find wxPython headers in any of %s" %
                               ", ".join(["'%s'" % x for x in module.include_dirs]))

    if gotit:
        print_status("wxPython", wx.__version__)
    else:
        print_status("wxPython", "no")
    if explanation is not None:
        print_message(explanation)
    return gotit

def find_wx_config():
    """If the WX_CONFIG environment variable has been set, returns it value.
    Otherwise, search for `wx-config' in the PATH directories and return the
    first match found.  Failing that, return None.
    """

    wxconfig = os.getenv('WX_CONFIG')
    if wxconfig is not None:
        return wxconfig

    path = os.getenv('PATH') or ''
    for dir in path.split(':'):
        wxconfig = os.path.join(dir, 'wx-config')
        if os.path.exists(wxconfig):
            return wxconfig

    return None

def check_wxpython_broken_macosx104_version(wxconfig):
    """Determines if we're using a broken wxPython installed by Mac OS X 10.4"""
    if sys.platform == 'darwin':
        if wxconfig == '/usr/bin/wx-config':
            version_full = getoutput(wxconfig + ' --version-full')
            if version_full == '2.5.3.1':
                return False
    return True

def add_wx_flags(module, wxconfig):
    """
    Add the module flags to build extensions which use wxPython.
    """

    if sys.platform == 'win32': # just added manually
        wxlibs = ['wxexpath', 'wxjpegh', 'wxmsw26uh',
                  'wxmsw26uh_animate', 'wxmsw26uh_gizmos', 'wxmsw26uh_gizmos_xrc',
                  'wxmsw26uh_gl', 'wxmsw26uh_stc', 'wxpngh', 'wxregexuh', 'wxtiffh', 'wxzlibh']
        module.libraries.extend(wxlibs)
        module.libraries.extend(wxlibs)
        return

    get_pkgconfig(module, '', flags='--cppflags --libs', pkg_config_exec='wx-config')

# Make sure you use the Tk version given by Tkinter.TkVersion
# or else you'll build for a wrong version of the Tcl
# interpreter (leading to nasty segfaults).

def check_for_tk():
    gotit = False
    explanation = None
    try:
        import Tkinter
    except ImportError:
        explanation = 'TKAgg requires Tkinter'
    except RuntimeError:
        explanation = 'Tkinter present but import failed'
    else:
        if Tkinter.TkVersion < 8.3:
            explanation = "Tcl/Tk v8.3 or later required"
        else:
            gotit = True
            
    if gotit:
        module = Extension('test', [])
        try:
            explanation = add_tk_flags(module)
        except RuntimeError, e:
            explanation = str(e)
            gotit = False
        else:
            if not find_include_file(module.include_dirs, "tk.h"):
                message = 'Tkinter present, but header files are not found. ' + \
                          'You may need to install development packages.'
                if explanation is not None:
                    explanation += '\n' + message
                else:
                    explanation = message
                gotit = False
                
    if gotit:
        print_status("Tkinter", "Tkinter: %s, Tk: %s, Tcl: %s" %
                     (Tkinter.__version__.split()[-2], Tkinter.TkVersion, Tkinter.TclVersion))
    else:
        print_status("Tkinter", "no")
    if explanation is not None:
        print_message(explanation)
    return gotit

def query_tcltk():
    """Tries to open a Tk window in order to query the Tk object about its library paths.
       This should never be called more than once by the same process, as Tk intricacies
       may cause the Python interpreter to hang. The function also has a workaround if
       no X server is running (useful for autobuild systems)."""
    global TCL_TK_CACHE
    # Use cached values if they exist, which ensures this function only executes once
    if TCL_TK_CACHE is not None:
        return TCL_TK_CACHE
    
    # By this point, we already know that Tkinter imports correctly
    import Tkinter
    tcl_lib_dir = ''
    tk_lib_dir = ''
    # First try to open a Tk window (requires a running X server)
    try:
        tk = Tkinter.Tk()
    except Tkinter.TclError:
        # Next, start Tcl interpreter without opening a Tk window (no need for X server)
        # This feature is available in python version 2.4 and up
        try:
            tcl = Tkinter.Tcl()
        except AttributeError:    # Python version not high enough
            pass
        except Tkinter.TclError:  # Something went wrong while opening Tcl
            pass
        else:
            tcl_lib_dir = str(tcl.getvar('tcl_library'))
            # Guess Tk location based on Tcl location
            tk_lib_dir = tcl_lib_dir.replace('Tcl', 'Tk').replace('tcl', 'tk')
    else:
        # Obtain Tcl and Tk locations from Tk widget
        tk.withdraw()
        tcl_lib_dir = str(tk.getvar('tcl_library'))
        tk_lib_dir = str(tk.getvar('tk_library'))
    
    # Save directories and version string to cache
    TCL_TK_CACHE = tcl_lib_dir, tk_lib_dir, str(Tkinter.TkVersion)[:3]
    return TCL_TK_CACHE

def add_tk_flags(module):
    'Add the module flags to build extensions which use tk'
    message = None    
    if sys.platform == 'win32':
        major, minor1, minor2, s, tmp = sys.version_info
        if major == 2 and minor1 in [3, 4, 5]:
            module.include_dirs.extend(['win32_static/include/tcl8.4'])
            module.libraries.extend(['tk84', 'tcl84'])
        elif major == 2 and minor1 == 2:
            module.include_dirs.extend(['win32_static/include/tcl8.3'])
            module.libraries.extend(['tk83', 'tcl83'])
        else:
            raise RuntimeError('No tk/win32 support for this python version yet')
        module.library_dirs.extend([os.path.join(sys.prefix, 'dlls')])
        
    elif sys.platform == 'darwin':
        # this config section lifted directly from Imaging - thanks to
        # the effbot!
        
        # First test for a MacOSX/darwin framework install
        from os.path import join, exists
        framework_dirs = [
            join(os.getenv('HOME'), '/Library/Frameworks'),
            '/Library/Frameworks',
            '/System/Library/Frameworks/',
        ]
        
        # Find the directory that contains the Tcl.framework and Tk.framework
        # bundles.
        # XXX distutils should support -F!
        tk_framework_found = 0
        for F in framework_dirs:
            # both Tcl.framework and Tk.framework should be present
            for fw in 'Tcl', 'Tk':
                if not exists(join(F, fw + '.framework')):
                    break
            else:
                # ok, F is now directory with both frameworks. Continure
                # building
                tk_framework_found = 1
                break
        if tk_framework_found:
            # For 8.4a2, we must add -I options that point inside the Tcl and Tk
            # frameworks. In later release we should hopefully be able to pass
            # the -F option to gcc, which specifies a framework lookup path.
            #
            tk_include_dirs = [
                join(F, fw + '.framework', H)
                for fw in 'Tcl', 'Tk'
                for H in 'Headers', 'Versions/Current/PrivateHeaders'
            ]
            
            # For 8.4a2, the X11 headers are not included. Rather than include a
            # complicated search, this is a hard-coded path. It could bail out
            # if X11 libs are not found...
            # tk_include_dirs.append('/usr/X11R6/include')
            frameworks = ['-framework', 'Tcl', '-framework', 'Tk']
            module.include_dirs.extend(tk_include_dirs)
            module.extra_link_args.extend(frameworks)
            module.extra_compile_args.extend(frameworks)
            
    # you're still here? ok we'll try it this way...
    else:
        # Query Tcl/Tk system for library paths and version string
        tcl_lib_dir, tk_lib_dir, tk_ver = query_tcltk() # todo: try/except
        
        # Process base directories to obtain include + lib dirs
        if tcl_lib_dir != '' and tk_lib_dir != '':    
            tcl_lib = os.path.normpath(os.path.join(tcl_lib_dir, '../'))
            tk_lib = os.path.normpath(os.path.join(tk_lib_dir, '../'))
            tcl_inc = os.path.normpath(os.path.join(tcl_lib_dir, 
                                       '../../include/tcl' + tk_ver))
            if not os.path.exists(tcl_inc):
                tcl_inc = os.path.normpath(os.path.join(tcl_lib_dir, 
                                           '../../include'))
            tk_inc = os.path.normpath(os.path.join(tk_lib_dir, 
                                      '../../include/tk' + tk_ver))
            if not os.path.exists(tk_inc):
                tk_inc = os.path.normpath(os.path.join(tk_lib_dir, 
                                          '../../include'))
            
            if ((not os.path.exists(os.path.join(tk_inc,'tk.h'))) and
                os.path.exists(os.path.join(tcl_inc,'tk.h'))):
                tk_inc = tcl_inc
            
            if not os.path.exists(tcl_inc):
                # this is a hack for suse linux, which is broken
                if (sys.platform.startswith('linux') and
                    os.path.exists('/usr/include/tcl.h') and
                    os.path.exists('/usr/include/tk.h')):
                    tcl_inc = '/usr/include'
                    tk_inc = '/usr/include'
        else:
            message = """\
Using default library and include directories for Tcl and Tk because a
Tk window failed to open.  You may need to define DISPLAY for Tk to work
so that setup can determine where your libraries are located."""
            tcl_inc = "/usr/local/include"
            tk_inc = "/usr/local/include"
            tcl_lib = "/usr/local/lib"
            tk_lib = "/usr/local/lib"
            tk_ver = ""
        # Add final versions of directories and libraries to module lists
        module.include_dirs.extend([tcl_inc, tk_inc])
        module.library_dirs.extend([tcl_lib, tk_lib])
        module.libraries.extend(['tk' + tk_ver, 'tcl' + tk_ver])
    
    return message

def add_windowing_flags(module):
    'Add the module flags to build extensions using windowing api'
    module.include_dirs.extend(['C:/include'])
    module.libraries.extend(['user32'])
    module.library_dirs.extend(['C:/lib'])
    module.extra_link_args.append("-mwindows")

def build_windowing(ext_modules, packages):
    """windowing is optional and provides functions for managing
       windows better, .e.g.  maintaining focus on win32"""
    global BUILT_WINDOWING
    if BUILT_WINDOWING: return # only build it if you you haven't already
    module = Extension('matplotlib._windowing',
                       ['src/_windowing.cpp',
                        ],
                       )
    add_windowing_flags(module)
    ext_modules.append(module)
    BUILT_WINDOWING = True

def build_ft2font(ext_modules, packages):
    global BUILT_FT2FONT
    if BUILT_FT2FONT: return # only build it if you you haven't already
    deps = ['src/ft2font.cpp', 'src/mplutils.cpp']
    deps.extend(glob.glob('CXX/*.cxx'))
    deps.extend(glob.glob('CXX/*.c'))

    module = Extension('matplotlib.ft2font', deps)
    add_ft2font_flags(module)
    ext_modules.append(module)
    BUILT_FT2FONT = True

def build_ttconv(ext_modules, packages):
    global BUILT_TTCONV
    if BUILT_TTCONV: return # only build it if you you haven't already
    deps = ['src/_ttconv.cpp',
            'ttconv/pprdrv_tt.cpp',
            'ttconv/pprdrv_tt2.cpp',
            'ttconv/ttutil.cpp']

    module = Extension('matplotlib.ttconv', deps)
    add_base_flags(module)
    ext_modules.append(module)
    BUILT_TTCONV = True

def build_gtkagg(ext_modules, packages):
    global BUILT_GTKAGG
    if BUILT_GTKAGG: return # only build it if you you haven't already
    deps = ['src/_gtkagg.cpp', 'src/mplutils.cpp']#, 'src/_transforms.cpp']
    deps.extend(glob.glob('CXX/*.cxx'))
    deps.extend(glob.glob('CXX/*.c'))

    module = Extension('matplotlib.backends._gtkagg',
                       deps,
                       )

    # add agg flags before pygtk because agg only supports freetype1
    # and pygtk includes freetype2.  This is a bit fragile.

    add_agg_flags(module)
    add_ft2font_flags(module)
    add_pygtk_flags(module)
    add_numpy_flags(module)
    
    ext_modules.append(module)
    BUILT_GTKAGG = True

def build_tkagg(ext_modules, packages):
    global BUILT_TKAGG
    if BUILT_TKAGG: return # only build it if you you haven't already
    deps = ['src/_tkagg.cpp']
    deps.extend(glob.glob('CXX/*.cxx'))
    deps.extend(glob.glob('CXX/*.c'))

    module = Extension('matplotlib.backends._tkagg',
                       deps,
                       )

<<<<<<< HEAD
=======
    # add agg flags before pygtk because agg only supports freetype1
    # and pygtk includes freetype2.  This is a bit fragile.
    
>>>>>>> 121ee67b
    add_tk_flags(module) # do this first
    add_agg_flags(module)
    add_ft2font_flags(module)

    ext_modules.append(module)
    BUILT_TKAGG = True


def build_wxagg(ext_modules, packages):
     global BUILT_WXAGG
     if BUILT_WXAGG:
         return

     deps = ['src/_wxagg.cpp', 'src/mplutils.cpp']
     deps.extend(glob.glob('CXX/*.cxx'))
     deps.extend(glob.glob('CXX/*.c'))

     module = Extension('matplotlib.backends._wxagg', deps)

     add_agg_flags(module)
     add_ft2font_flags(module)
     wxconfig = find_wx_config()
     add_wx_flags(module, wxconfig)

     ext_modules.append(module)
     BUILT_WXAGG = True


def build_agg(ext_modules, packages):
    global BUILT_AGG
    if BUILT_AGG: return # only build it if you you haven't already


    agg = (
           'agg_trans_affine.cpp',
           'agg_bezier_arc.cpp',
           'agg_curves.cpp',
           'agg_vcgen_dash.cpp',
           'agg_vcgen_stroke.cpp',
           'agg_image_filters.cpp',
           )


    deps = ['%s/src/%s'%(AGG_VERSION, name) for name in agg]
    deps.extend(('src/_image.cpp', 'src/ft2font.cpp', 'src/mplutils.cpp'))
    deps.extend(glob.glob('CXX/*.cxx'))
    deps.extend(glob.glob('CXX/*.c'))

    temp_copy('src/_backend_agg.cpp', 'src/backend_agg.cpp')
    deps.append('src/backend_agg.cpp')
    module = Extension(
        'matplotlib.backends._backend_agg',
        deps,
        include_dirs=numpy_inc_dirs,
        )

    add_numpy_flags(module)

    add_agg_flags(module)
    add_ft2font_flags(module)
    ext_modules.append(module)

    BUILT_AGG = True

def build_path(ext_modules, packages):
    global BUILT_PATH
    if BUILT_PATH: return # only build it if you you haven't already

    agg = (
           'agg_curves.cpp',
           'agg_bezier_arc.cpp',
           'agg_trans_affine.cpp',
           'agg_vcgen_stroke.cpp',
           )

    deps = ['%s/src/%s'%(AGG_VERSION, name) for name in agg]
    deps.extend(glob.glob('CXX/*.cxx'))
    deps.extend(glob.glob('CXX/*.c'))

    temp_copy('src/_path.cpp', 'src/path.cpp')
    deps.extend(['src/path.cpp'])
    module = Extension(
        'matplotlib._path',
        deps,
        include_dirs=numpy_inc_dirs,
        )

    add_numpy_flags(module)

    add_agg_flags(module)
    ext_modules.append(module)

    BUILT_PATH = True
    
def build_image(ext_modules, packages):
    global BUILT_IMAGE
    if BUILT_IMAGE: return # only build it if you you haven't already

    agg = ('agg_trans_affine.cpp',
           'agg_image_filters.cpp',
           'agg_bezier_arc.cpp',
           )

    temp_copy('src/_image.cpp', 'src/image.cpp')
    deps = ['src/image.cpp', 'src/mplutils.cpp']
    deps.extend(['%s/src/%s'%(AGG_VERSION,name) for name in agg])
    deps.extend(glob.glob('CXX/*.cxx'))
    deps.extend(glob.glob('CXX/*.c'))

    module = Extension(
        'matplotlib._image',
        deps,
        include_dirs=numpy_inc_dirs,
        )

    add_numpy_flags(module)
    add_agg_flags(module)
    ext_modules.append(module)

    BUILT_IMAGE = True


def build_traits(ext_modules, packages):
    global BUILT_TRAITS
    if BUILT_TRAITS:
        return # only build it if you you haven't already

    ctraits = Extension('enthought.traits.ctraits',
                        ['lib/enthought/traits/ctraits.c'])
    ext_modules.append(ctraits)
    packages.extend(['enthought',
                     'enthought/etsconfig',
                     'enthought/traits',
                     'enthought/traits/ui',
                     'enthought/traits/ui/extras',
                     'enthought/traits/ui/null',
                     'enthought/traits/ui/tk',
                     ])
    BUILT_TRAITS = True


def build_contour(ext_modules, packages):
    global BUILT_CONTOUR
    if BUILT_CONTOUR: return # only build it if you you haven't already

    module = Extension(
        'matplotlib._cntr',
        [ 'src/cntr.c'],
        include_dirs=numpy_inc_dirs,
        )
    add_numpy_flags(module)
    add_base_flags(module)
    ext_modules.append(module)

    BUILT_CONTOUR = True


def build_nxutils(ext_modules, packages):
    global BUILT_NXUTILS
    if BUILT_NXUTILS: return # only build it if you you haven't already
    module = Extension(
        'matplotlib.nxutils',
        [ 'src/nxutils.c'],
        include_dirs=numpy_inc_dirs,
        )
    add_numpy_flags(module)
    add_base_flags(module)
    ext_modules.append(module)

    BUILT_NXUTILS = True


def build_gdk(ext_modules, packages):
    global BUILT_GDK
    if BUILT_GDK: return # only build it if you you haven't already

    temp_copy('src/_backend_gdk.c', 'src/backend_gdk.c')
    module = Extension(
        'matplotlib.backends._backend_gdk',
        ['src/backend_gdk.c', ],
        libraries = [],
        include_dirs=numpy_inc_dirs,
        )

    add_numpy_flags(module)
    add_base_flags(module)
    add_pygtk_flags(module)
    ext_modules.append(module)

    BUILT_GDK = True

def build_subprocess(ext_modules, packages):
    module = Extension(
        'subprocess._subprocess',
        ['src/_subprocess.c', ],
        )
    add_base_flags(module)
    ext_modules.append(module)<|MERGE_RESOLUTION|>--- conflicted
+++ resolved
@@ -93,32 +93,27 @@
 BUILT_GDK       = False
 BUILT_PATH      = False
 
-<<<<<<< HEAD
+AGG_VERSION = 'agg24'
 TCL_TK_CACHE = None
-
-AGG_VERSION = 'agg23'
-=======
-AGG_VERSION = 'agg24'
->>>>>>> 121ee67b
 
 # for nonstandard installation/build with --prefix variable
 numpy_inc_dirs = []
 
 # matplotlib build options, which can be altered using setup.cfg
-options = {'display_status': True, 
-           'verbose': False, 
-           'provide_pytz': 'auto', 
-           'provide_dateutil': 'auto', 
-           'provide_configobj': 'auto', 
-           'provide_traits': 'auto', 
-           'build_agg': True, 
-           'build_gtk': 'auto', 
-           'build_gtkagg': 'auto', 
-           'build_tkagg': 'auto', 
-           'build_wxagg': 'auto', 
-           'build_image': True, 
-           'build_windowing': True, 
-           'backend': None, 
+options = {'display_status': True,
+           'verbose': False,
+           'provide_pytz': 'auto',
+           'provide_dateutil': 'auto',
+           'provide_configobj': 'auto',
+           'provide_traits': 'auto',
+           'build_agg': True,
+           'build_gtk': 'auto',
+           'build_gtkagg': 'auto',
+           'build_tkagg': 'auto',
+           'build_wxagg': 'auto',
+           'build_image': True,
+           'build_windowing': True,
+           'backend': None,
            'numerix': None}
 
 # Based on the contents of setup.cfg, determine the build options
@@ -819,7 +814,7 @@
             explanation = "Tcl/Tk v8.3 or later required"
         else:
             gotit = True
-            
+
     if gotit:
         module = Extension('test', [])
         try:
@@ -836,7 +831,7 @@
                 else:
                     explanation = message
                 gotit = False
-                
+
     if gotit:
         print_status("Tkinter", "Tkinter: %s, Tk: %s, Tcl: %s" %
                      (Tkinter.__version__.split()[-2], Tkinter.TkVersion, Tkinter.TclVersion))
@@ -855,7 +850,7 @@
     # Use cached values if they exist, which ensures this function only executes once
     if TCL_TK_CACHE is not None:
         return TCL_TK_CACHE
-    
+
     # By this point, we already know that Tkinter imports correctly
     import Tkinter
     tcl_lib_dir = ''
@@ -881,14 +876,14 @@
         tk.withdraw()
         tcl_lib_dir = str(tk.getvar('tcl_library'))
         tk_lib_dir = str(tk.getvar('tk_library'))
-    
+
     # Save directories and version string to cache
     TCL_TK_CACHE = tcl_lib_dir, tk_lib_dir, str(Tkinter.TkVersion)[:3]
     return TCL_TK_CACHE
 
 def add_tk_flags(module):
     'Add the module flags to build extensions which use tk'
-    message = None    
+    message = None
     if sys.platform == 'win32':
         major, minor1, minor2, s, tmp = sys.version_info
         if major == 2 and minor1 in [3, 4, 5]:
@@ -900,11 +895,11 @@
         else:
             raise RuntimeError('No tk/win32 support for this python version yet')
         module.library_dirs.extend([os.path.join(sys.prefix, 'dlls')])
-        
+
     elif sys.platform == 'darwin':
         # this config section lifted directly from Imaging - thanks to
         # the effbot!
-        
+
         # First test for a MacOSX/darwin framework install
         from os.path import join, exists
         framework_dirs = [
@@ -912,7 +907,7 @@
             '/Library/Frameworks',
             '/System/Library/Frameworks/',
         ]
-        
+
         # Find the directory that contains the Tcl.framework and Tk.framework
         # bundles.
         # XXX distutils should support -F!
@@ -937,7 +932,7 @@
                 for fw in 'Tcl', 'Tk'
                 for H in 'Headers', 'Versions/Current/PrivateHeaders'
             ]
-            
+
             # For 8.4a2, the X11 headers are not included. Rather than include a
             # complicated search, this is a hard-coded path. It could bail out
             # if X11 libs are not found...
@@ -946,31 +941,31 @@
             module.include_dirs.extend(tk_include_dirs)
             module.extra_link_args.extend(frameworks)
             module.extra_compile_args.extend(frameworks)
-            
+
     # you're still here? ok we'll try it this way...
     else:
         # Query Tcl/Tk system for library paths and version string
         tcl_lib_dir, tk_lib_dir, tk_ver = query_tcltk() # todo: try/except
-        
+
         # Process base directories to obtain include + lib dirs
-        if tcl_lib_dir != '' and tk_lib_dir != '':    
+        if tcl_lib_dir != '' and tk_lib_dir != '':
             tcl_lib = os.path.normpath(os.path.join(tcl_lib_dir, '../'))
             tk_lib = os.path.normpath(os.path.join(tk_lib_dir, '../'))
-            tcl_inc = os.path.normpath(os.path.join(tcl_lib_dir, 
+            tcl_inc = os.path.normpath(os.path.join(tcl_lib_dir,
                                        '../../include/tcl' + tk_ver))
             if not os.path.exists(tcl_inc):
-                tcl_inc = os.path.normpath(os.path.join(tcl_lib_dir, 
+                tcl_inc = os.path.normpath(os.path.join(tcl_lib_dir,
                                            '../../include'))
-            tk_inc = os.path.normpath(os.path.join(tk_lib_dir, 
+            tk_inc = os.path.normpath(os.path.join(tk_lib_dir,
                                       '../../include/tk' + tk_ver))
             if not os.path.exists(tk_inc):
-                tk_inc = os.path.normpath(os.path.join(tk_lib_dir, 
+                tk_inc = os.path.normpath(os.path.join(tk_lib_dir,
                                           '../../include'))
-            
+
             if ((not os.path.exists(os.path.join(tk_inc,'tk.h'))) and
                 os.path.exists(os.path.join(tcl_inc,'tk.h'))):
                 tk_inc = tcl_inc
-            
+
             if not os.path.exists(tcl_inc):
                 # this is a hack for suse linux, which is broken
                 if (sys.platform.startswith('linux') and
@@ -992,7 +987,7 @@
         module.include_dirs.extend([tcl_inc, tk_inc])
         module.library_dirs.extend([tcl_lib, tk_lib])
         module.libraries.extend(['tk' + tk_ver, 'tcl' + tk_ver])
-    
+
     return message
 
 def add_windowing_flags(module):
@@ -1058,7 +1053,7 @@
     add_ft2font_flags(module)
     add_pygtk_flags(module)
     add_numpy_flags(module)
-    
+
     ext_modules.append(module)
     BUILT_GTKAGG = True
 
@@ -1073,12 +1068,6 @@
                        deps,
                        )
 
-<<<<<<< HEAD
-=======
-    # add agg flags before pygtk because agg only supports freetype1
-    # and pygtk includes freetype2.  This is a bit fragile.
-    
->>>>>>> 121ee67b
     add_tk_flags(module) # do this first
     add_agg_flags(module)
     add_ft2font_flags(module)
@@ -1172,7 +1161,7 @@
     ext_modules.append(module)
 
     BUILT_PATH = True
-    
+
 def build_image(ext_modules, packages):
     global BUILT_IMAGE
     if BUILT_IMAGE: return # only build it if you you haven't already
